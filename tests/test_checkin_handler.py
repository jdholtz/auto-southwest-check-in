--- conflicted
+++ resolved
@@ -13,25 +13,16 @@
 
 
 class TestCheckInHandler:
-<<<<<<< HEAD
     """Contains common tests between the CheckInHandler and the SameDayCheckInHandler"""
 
     @pytest.fixture(autouse=True)
     def _set_up_handler(self, mocker: MockerFixture) -> None:
         test_flight = mocker.patch("lib.checkin_handler.Flight")
         mock_checkin_scheduler = mocker.patch("lib.checkin_scheduler.CheckInScheduler")
-        # pylint: disable=attribute-defined-outside-init
-        self.handler = CheckInHandler(mock_checkin_scheduler, test_flight)
-=======
-    @pytest.fixture(autouse=True)
-    def _set_up_checkin_handler(self, mocker: MockerFixture) -> None:
-        test_flight = mocker.patch("lib.checkin_handler.Flight")
-        mock_checkin_scheduler = mocker.patch("lib.checkin_scheduler.CheckInScheduler")
         mock_lock = mocker.patch("multiprocessing.Lock")
 
         # pylint: disable=attribute-defined-outside-init
         self.handler = CheckInHandler(mock_checkin_scheduler, test_flight, mock_lock)
->>>>>>> 740b99ba
 
     def test_schedule_check_in_starts_a_process(self, mocker: MockerFixture) -> None:
         mock_process = mocker.patch("lib.checkin_handler.Process")
@@ -50,7 +41,6 @@
 
         mock_os_kill.assert_called_once_with(self.handler.pid, signal.SIGTERM)
         mock_os_waitpid.assert_called_once_with(self.handler.pid, 0)
-<<<<<<< HEAD
 
     def test_stop_check_in_handles_permission_error(self, mocker: MockerFixture) -> None:
         mock_os_kill = mocker.patch("os.kill", side_effect=PermissionError)
@@ -91,18 +81,22 @@
         self.handler._wait_for_check_in(datetime(1999, 12, 31))
         mock_sleep.assert_not_called()
 
-    def test_wait_for_check_in_sleeps_once_when_check_in_is_less_than_ten_minutes_away(
+    def test_wait_for_check_in_sleeps_once_when_check_in_is_less_than_thirty_minutes_away(
         self, mocker: MockerFixture
     ) -> None:
         mock_sleep = mocker.patch("time.sleep")
         mock_datetime = mocker.patch("lib.checkin_handler.datetime")
         mock_datetime.utcnow.return_value = datetime(1999, 12, 31, 18, 29, 59)
 
-        self.handler._wait_for_check_in(datetime(1999, 12, 31, 18, 39, 59))
-
-        mock_sleep.assert_called_once_with(600)
-
-    def test_wait_for_check_in_refreshes_headers_ten_minutes_before_check_in(
+        self.handler._wait_for_check_in(datetime(1999, 12, 31, 18, 59, 59))
+
+        mock_sleep.assert_called_once_with(1800)
+
+    @pytest.mark.filterwarnings(
+        # Mocking multiprocessing.Lock causes this warning
+        "ignore:Mocks returned by pytest-mock do not need to be used as context managers:"
+    )
+    def test_wait_for_check_in_refreshes_headers_thirty_minutes_before_check_in(
         self, mocker: MockerFixture
     ) -> None:
         mock_sleep = mocker.patch("time.sleep")
@@ -113,17 +107,14 @@
             datetime(1999, 12, 31, 23, 19, 59),
         ]
 
-        self.handler._wait_for_check_in(datetime(1999, 12, 31, 23, 29, 59))
-
-        mock_sleep.assert_has_calls([mock.call(17400), mock.call(600)])
+        self.handler._wait_for_check_in(datetime(1999, 12, 31, 23, 49, 59))
+
+        mock_sleep.assert_has_calls([mock.call(17400), mock.call(1800)])
         mock_refresh_headers.assert_called_once()
 
     @pytest.mark.parametrize(["weeks", "expected_sleep_calls"], [(0, 0), (1, 1), (3, 2)])
     def test_safe_sleep_sleeps_in_intervals(
-        self,
-        mocker: MockerFixture,
-        weeks: int,
-        expected_sleep_calls: int,
+        self, mocker: MockerFixture, weeks: int, expected_sleep_calls: int
     ) -> None:
         mock_sleep = mocker.patch("time.sleep")
 
@@ -156,99 +147,6 @@
         self.handler.notification_handler = mock_notification_handler
         self.handler._check_in()
 
-=======
-
-    def test_stop_check_in_handles_permission_error(self, mocker: MockerFixture) -> None:
-        mock_os_kill = mocker.patch("os.kill", side_effect=PermissionError)
-        mock_os_waitpid = mocker.patch("os.waitpid")
-
-        self.handler.stop_check_in()
-
-        mock_os_kill.assert_called_once_with(self.handler.pid, signal.SIGTERM)
-        mock_os_waitpid.assert_not_called()
-
-    def test_stop_check_in_handles_child_process_error(self, mocker: MockerFixture) -> None:
-        mock_os_kill = mocker.patch("os.kill")
-        mock_os_waitpid = mocker.patch("os.waitpid", side_effect=ChildProcessError)
-
-        self.handler.stop_check_in()
-
-        mock_os_kill.assert_called_once_with(self.handler.pid, signal.SIGTERM)
-        mock_os_waitpid.assert_called_once_with(self.handler.pid, 0)
-
-    def test_set_check_in_correctly_sets_up_check_in_process(self, mocker: MockerFixture) -> None:
-        self.handler.flight.departure_time = datetime(1999, 12, 31, 18, 29)
-        mock_wait_for_check_in = mocker.patch.object(CheckInHandler, "_wait_for_check_in")
-        mock_check_in = mocker.patch.object(CheckInHandler, "_check_in")
-
-        self.handler._set_check_in()
-
-        mock_wait_for_check_in.assert_called_once_with(datetime(1999, 12, 30, 18, 28, 55))
-        mock_check_in.assert_called_once()
-
-    def test_set_check_in_passes_on_keyboard_interrupt(self, mocker: MockerFixture) -> None:
-        mocker.patch.object(CheckInHandler, "_wait_for_check_in", side_effect=KeyboardInterrupt)
-        self.handler._set_check_in()
-
-    def test_wait_for_check_in_exits_immediately_if_checkin_time_has_passed(
-        self, mocker: MockerFixture
-    ) -> None:
-        mock_sleep = mocker.patch("time.sleep")
-        self.handler._wait_for_check_in(datetime(1999, 12, 31))
-        mock_sleep.assert_not_called()
-
-    def test_wait_for_check_in_sleeps_once_when_check_in_is_less_than_thirty_minutes_away(
-        self, mocker: MockerFixture
-    ) -> None:
-        mock_sleep = mocker.patch("time.sleep")
-        mock_datetime = mocker.patch("lib.checkin_handler.datetime")
-        mock_datetime.utcnow.return_value = datetime(1999, 12, 31, 18, 29, 59)
-
-        self.handler._wait_for_check_in(datetime(1999, 12, 31, 18, 59, 59))
-
-        mock_sleep.assert_called_once_with(1800)
-
-    @pytest.mark.filterwarnings(
-        # Mocking multiprocessing.Lock causes this warning
-        "ignore:Mocks returned by pytest-mock do not need to be used as context managers:"
-    )
-    def test_wait_for_check_in_refreshes_headers_thirty_minutes_before_check_in(
-        self, mocker: MockerFixture
-    ) -> None:
-        mock_sleep = mocker.patch("time.sleep")
-        mock_refresh_headers = self.handler.checkin_scheduler.refresh_headers
-        mock_datetime = mocker.patch("lib.checkin_handler.datetime")
-        mock_datetime.utcnow.side_effect = [
-            datetime(1999, 12, 31, 18, 29, 59),
-            datetime(1999, 12, 31, 23, 19, 59),
-        ]
-
-        self.handler._wait_for_check_in(datetime(1999, 12, 31, 23, 49, 59))
-
-        mock_sleep.assert_has_calls([mock.call(17400), mock.call(1800)])
-        mock_refresh_headers.assert_called_once()
-
-    @pytest.mark.parametrize(["weeks", "expected_sleep_calls"], [(0, 0), (1, 1), (3, 2)])
-    def test_safe_sleep_sleeps_in_intervals(
-        self, mocker: MockerFixture, weeks: int, expected_sleep_calls: int
-    ) -> None:
-        mock_sleep = mocker.patch("time.sleep")
-
-        total_sleep_time = weeks * 7 * 24 * 60 * 60
-        self.handler._safe_sleep(total_sleep_time)
-
-        assert mock_sleep.call_count == expected_sleep_calls
-
-    def test_check_in_sends_error_notification_when_check_in_fails(
-        self, mocker: MockerFixture
-    ) -> None:
-        mocker.patch("lib.checkin_handler.make_request", side_effect=RequestError("", ""))
-        mock_notification_handler = mocker.patch("lib.notification_handler.NotificationHandler")
-
-        self.handler.notification_handler = mock_notification_handler
-        self.handler._check_in()
-
->>>>>>> 740b99ba
         mock_notification_handler.failed_checkin.assert_called_once()
 
     def test_check_in_sends_success_notification_on_successful_check_in(
@@ -259,19 +157,14 @@
         }
         post_response = {"checkInConfirmationPage": "Checked In!"}
         mock_notification_handler = mocker.patch("lib.notification_handler.NotificationHandler")
-<<<<<<< HEAD
         mocker.patch("lib.checkin_handler.make_request", return_value=get_response)
         mocker.patch.object(CheckInHandler, "_submit_check_in", return_value=post_response)
-=======
-        mocker.patch("lib.checkin_handler.make_request", side_effect=[get_response, post_response])
->>>>>>> 740b99ba
 
         self.handler.notification_handler = mock_notification_handler
         self.handler._check_in()
 
         mock_notification_handler.successful_checkin.assert_called_once_with(
             "Checked In!", self.handler.flight
-<<<<<<< HEAD
         )
 
     def test_submit_check_in_succeeds_first_time_when_flight_is_not_same_day(
@@ -314,7 +207,4 @@
         with pytest.raises(RequestError):
             self.handler._submit_check_in({"href": "", "body": ""})
 
-        assert mock_make_request.call_count == MAX_CHECK_IN_ATTEMPTS
-=======
-        )
->>>>>>> 740b99ba
+        assert mock_make_request.call_count == MAX_CHECK_IN_ATTEMPTS