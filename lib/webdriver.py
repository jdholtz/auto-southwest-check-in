from __future__ import annotations

import json
import os
import random
import re
import shutil
import string
import sys
import tempfile
import time
from pathlib import Path
from typing import TYPE_CHECKING, Any

from faker import Faker
from sbvirtualdisplay import Display
from seleniumbase import Driver
from seleniumbase.fixtures import page_actions as seleniumbase_actions

from .config import IS_DOCKER
from .log import LOGS_DIRECTORY, get_logger
from .utils import DriverTimeoutError, LoginError, random_sleep_duration


# Extend the Faker class to include a 'locator' method
class CustomFaker(Faker):
    def locator(self, length: int = 6) -> str:
        result = random.choices(string.digits, k=2) + random.choices(
            string.ascii_uppercase, k=length - 2
        )
        random.shuffle(result)
        return "".join(result)


faker = CustomFaker()

MOCK_LOCATOR = faker.locator()
MOCK_FIRST_NAME = faker.first_name()
MOCK_LAST_NAME = faker.last_name()

if TYPE_CHECKING:
    from .checkin_scheduler import CheckInScheduler
    from .reservation_monitor import AccountMonitor

BASE_URL = "https://mobile.southwest.com"
CHECKIN_URL = BASE_URL + "/air/check-in/"
LOGIN_URL = BASE_URL + "/api/security/v4/security/token"
TRIPS_URL = BASE_URL + "/api/mobile-misc/v1/mobile-misc/page/upcoming-trips"
HEADERS_URL = (
    f"{BASE_URL}/api/mobile-air-operations/v1/mobile-air-operations/page/check-in/{MOCK_LOCATOR}"
)

# Southwest's code when logging in with the incorrect information
INVALID_CREDENTIALS_CODE = 400518024

WAIT_TIMEOUT_SECS = 180

JSON = dict[str, Any]

logger = get_logger(__name__)


class WebDriver:
    """
    Controls fetching valid headers for use with the Southwest API.

    This class can be instantiated in two ways:
    1. Setting/refreshing headers before a check-in to ensure the headers are valid. The
    check-in URL is requested in the browser. One of the requests from this initial request
    contains valid headers which are then set for the CheckIn Scheduler.

    2. Logging into an account. In this case, the headers are refreshed and a list of scheduled
    flights are retrieved.

    Some of this code is based off of:
    https://github.com/byalextran/southwest-headers/commit/d2969306edb0976290bfa256d41badcc9698f6ed
    """

    _temp_dir = None

    @classmethod
    def get_temp_dir(cls) -> None:
        if cls._temp_dir is None:
            cls._temp_dir = tempfile.mkdtemp()
        return cls._temp_dir

    @classmethod
    def reset_temp_dir(cls) -> None:
        if cls._temp_dir and os.path.exists(cls._temp_dir):
            shutil.rmtree(cls._temp_dir)

    def __init__(self, checkin_scheduler: CheckInScheduler) -> None:
        self.checkin_scheduler = checkin_scheduler
        self.headers_set = False
        self.debug_screenshots = self._should_take_screenshots()
        self.display = None

        # For account login
        self.login_request_id = None
        self.login_status_code = None
        self.trips_request_id = None

    def _should_take_screenshots(self) -> bool:
        """
        Determines if the webdriver should take screenshots for debugging based on the CLI arguments
        of the script. Similarly to setting verbose logs, this cannot be kept track of easily in a
        global variable due to the script's use of multiprocessing.
        """
        arguments = sys.argv[1:]
        if "--debug-screenshots" in arguments:
            logger.debug("Taking debug screenshots")
            return True

        return False

    def _take_debug_screenshot(self, driver: Driver, name: str) -> None:
        """Take a screenshot of the browser and save the image as 'name' in LOGS_DIRECTORY"""
        if self.debug_screenshots:
            driver.save_screenshot(Path(LOGS_DIRECTORY) / name)

    def set_headers(self) -> None:
        """
        The check-in URL is requested. Since another request contains valid headers
        during the initial request, those headers are set in the CheckIn Scheduler.
        """
        driver = self._get_driver()
        self._take_debug_screenshot(driver, "pre_headers.png")
        logger.debug("Waiting for valid headers")
        # Once this attribute is set, the headers have been set in the checkin_scheduler
        self._wait_for_attribute(driver, "headers_set")
        self._take_debug_screenshot(driver, "post_headers.png")

        self._quit_driver(driver)

    def get_reservations(self, account_monitor: AccountMonitor) -> list[JSON]:
        """
        Logs into the account being monitored to retrieve a list of reservations. Since
        valid headers are produced, they are also grabbed and updated in the check-in scheduler.
        Last, if the account name is not set, it will be set based on the response information.
        """
        driver = self._get_driver()
        driver.add_cdp_listener("Network.responseReceived", self._login_listener)

        logger.debug("Logging into account to get a list of reservations and valid headers")

        # Log in to retrieve the account's reservations and needed headers for later requests
        seleniumbase_actions.wait_for_element_not_visible(driver, ".dimmer")
        self._take_debug_screenshot(driver, "pre_login.png")

        # If a popup came up with an error, click "OK" to remove it.
        # See https://github.com/jdholtz/auto-southwest-check-in/issues/226
        driver.click_if_visible(".button-popup.confirm-button")

<<<<<<< HEAD
        driver.click('//span[contains(text(), "Log in")]')
        time.sleep(random_sleep_duration(2, 3))
        driver.type('input[name="userNameOrAccountNumber"]', account_monitor.username)

        # Use quote_plus to workaround a x-www-form-urlencoded encoding bug on the mobile site
        driver.type('input[name="password"]', f"{account_monitor.password}")
=======
        driver.click(".login-button--box")
        time.sleep(random_sleep_duration(2, 3))
        driver.type('input[name="userNameOrAccountNumber"]', account_monitor.username)
        driver.type('input[name="password"]', f"{account_monitor.password}\n")
>>>>>>> ae55f802

        # Wait for the necessary information to be set
        self._wait_for_attribute(driver, "headers_set")
        self._wait_for_login(driver, account_monitor)
        self._take_debug_screenshot(driver, "post_login.png")

        # The upcoming trips page is also loaded when we log in, so we might as well grab it
        # instead of requesting again later
        reservations = self._fetch_reservations(driver)

        self._quit_driver(driver)
        return reservations

    def _get_driver(self) -> Driver:
        logger.debug("Starting webdriver for current session")
        browser_path = self.checkin_scheduler.reservation_monitor.config.browser_path

        driver_version = "mlatest"
        if IS_DOCKER:
            self._start_display()
            # Make sure a new driver is not downloaded as the Docker image
            # already has the correct driver
            driver_version = "keep"

        driver = Driver(
            binary_location=browser_path,
            driver_version=driver_version,
            user_data_dir=self.get_temp_dir(),
            headed=IS_DOCKER,
            headless1=not IS_DOCKER,
            uc_cdp_events=True,
            undetectable=True,
            incognito=True,
        )
        logger.debug("Using browser version: %s", driver.caps["browserVersion"])

        driver.add_cdp_listener("Network.requestWillBeSent", self._headers_listener)

        logger.debug("Loading Southwest check-in page (this may take a moment)")
        driver.get(CHECKIN_URL)
        driver.click_if_visible(".button-popup.confirm-button")
        driver.click_if_visible("#onetrust-accept-btn-handler")
        self._take_debug_screenshot(driver, "after_page_load.png")

        # Submit the check-in form with mock data
        driver.type('input[name="recordLocator"]', f"{MOCK_LOCATOR}")
        driver.type('input[name="firstName"]', f"{MOCK_FIRST_NAME}")
        driver.type('input[name="lastName"]', f"{MOCK_LAST_NAME}")
<<<<<<< HEAD
        driver.click('//button[normalize-space(text())="Retrieve reservation"]')
=======
        driver.click("button[type='submit']")
>>>>>>> ae55f802
        driver.click_if_visible(".button-popup.confirm-button")
        self._take_debug_screenshot(driver, "after_form_submission.png")

        return driver

    def _headers_listener(self, data: JSON) -> None:
        """
        Wait for the correct URL request has gone through. Once it has, set the headers
        in the checkin_scheduler.
        """
        request = data["params"]["request"]
        if request["url"] == HEADERS_URL:
            self.checkin_scheduler.headers = self._get_needed_headers(request["headers"])
            self.headers_set = True

    def _login_listener(self, data: JSON) -> None:
        """
        Wait for various responses that are needed once the account is logged in. The request IDs
        are kept track of to get the response body associated with them later.
        """
        response = data["params"]["response"]
        if response["url"] == LOGIN_URL:
            logger.debug("Login response has been received")
            self.login_request_id = data["params"]["requestId"]
            self.login_status_code = response["status"]
        elif response["url"] == TRIPS_URL:
            logger.debug("Upcoming trips response has been received")
            self.trips_request_id = data["params"]["requestId"]

    def _wait_for_attribute(self, driver: Driver, attribute: str) -> None:
        logger.debug("Waiting for %s to be set (timeout: %d seconds)", attribute, WAIT_TIMEOUT_SECS)
        poll_interval = 0.5

        attempts = 0
        max_attempts = WAIT_TIMEOUT_SECS / poll_interval
        while not getattr(self, attribute) and attempts < max_attempts:
            time.sleep(poll_interval)
            attempts += 1

        if attempts >= max_attempts:
            self._quit_driver(driver)
            timeout_err = DriverTimeoutError(f"Timeout waiting for the '{attribute}' attribute")
            logger.debug(timeout_err)
            raise timeout_err

        logger.debug("%s set successfully", attribute)

    def _wait_for_login(self, driver: Driver, account_monitor: AccountMonitor) -> None:
        """
        Waits for the login request to go through and sets the account name appropriately.
        Handles login errors, if necessary.
        """
        self._click_login_button(driver)
        self._wait_for_attribute(driver, "login_request_id")
        login_response = self._get_response_body(driver, self.login_request_id)

        # Handle login errors
        if self.login_status_code != 200:
            self._quit_driver(driver)
            error = self._handle_login_error(login_response)
            raise error

        self._set_account_name(account_monitor, login_response)

    def _click_login_button(self, driver: Driver) -> None:
        """
        In some cases, the submit action on the login form may fail. Therefore, try clicking
        again, if necessary.
        """
        seleniumbase_actions.wait_for_element_not_visible(driver, ".dimmer")
        if driver.is_element_visible("div.popup"):
            # Don't attempt to click the login button again if the submission form went through,
            # yet there was an error
            return

        time.sleep(random_sleep_duration(1.5, 2.5))
        login_button = "//button[@id='login-btn']"
        try:
            driver.click(login_button)
            seleniumbase_actions.wait_for_element_absent(driver, login_button, by="xpath", timeout=5)
        except Exception:
            logger.debug("Login form failed to submit. Clicking login button again")
            driver.click(login_button)

    def _fetch_reservations(self, driver: Driver) -> list[JSON]:
        """
        Waits for the reservations request to go through and returns only reservations
        that are flights.
        """
        self._wait_for_attribute(driver, "trips_request_id")
        trips_response = self._get_response_body(driver, self.trips_request_id)
        reservations = trips_response["upcomingTripsPage"]
        return [reservation for reservation in reservations if reservation["tripType"] == "FLIGHT"]

    def _get_response_body(self, driver: Driver, request_id: str) -> JSON:
        response = driver.execute_cdp_cmd("Network.getResponseBody", {"requestId": request_id})
        return json.loads(response["body"])

    def _handle_login_error(self, response: JSON) -> LoginError:
        if response.get("code") == INVALID_CREDENTIALS_CODE:
            logger.debug("Invalid credentials provided when attempting to log in")
            reason = "Invalid credentials"
        else:
            logger.debug("Logging in failed for an unknown reason")
            reason = "Unknown"

        return LoginError(reason, self.login_status_code)

    def _get_needed_headers(self, request_headers: JSON) -> JSON:
        headers = {}
        for header in request_headers:
            if re.match(r"x-api-key|x-channel-id|user-agent|^[\w-]+?-\w$", header, re.IGNORECASE):
                headers[header] = request_headers[header]

        return headers

    def _set_account_name(self, account_monitor: AccountMonitor, response: JSON) -> None:
        if account_monitor.first_name:
            # No need to set the name if this isn't the first time logging in
            return

        logger.debug("First time logging in. Setting account name")
        account_monitor.first_name = response["customers.userInformation.firstName"]
        account_monitor.last_name = response["customers.userInformation.lastName"]

        print(
            f"Successfully logged in to {account_monitor.first_name} "
            f"{account_monitor.last_name}'s account\n"
        )  # Don't log as it contains sensitive information

    def _quit_driver(self, driver: Driver) -> None:
        driver.close()
        driver.quit()
        self.reset_temp_dir()
        self._stop_display()

    def _start_display(self) -> None:
        try:
            self.display = Display(size=(1440, 1880), backend="xvfb")
            self.display.start()

            if self.display.is_alive():
                logger.debug("Started virtual display successfully")
            else:
                logger.debug("Started virtual display but is not active")
        except Exception as e:
            logger.debug("Failed to start display: %s", e)

    def _stop_display(self) -> None:
        if self.display is not None:
            self.display.stop()
            logger.debug("Stopped virtual display successfully")<|MERGE_RESOLUTION|>--- conflicted
+++ resolved
@@ -151,19 +151,10 @@
         # See https://github.com/jdholtz/auto-southwest-check-in/issues/226
         driver.click_if_visible(".button-popup.confirm-button")
 
-<<<<<<< HEAD
         driver.click('//span[contains(text(), "Log in")]')
         time.sleep(random_sleep_duration(2, 3))
         driver.type('input[name="userNameOrAccountNumber"]', account_monitor.username)
-
-        # Use quote_plus to workaround a x-www-form-urlencoded encoding bug on the mobile site
         driver.type('input[name="password"]', f"{account_monitor.password}")
-=======
-        driver.click(".login-button--box")
-        time.sleep(random_sleep_duration(2, 3))
-        driver.type('input[name="userNameOrAccountNumber"]', account_monitor.username)
-        driver.type('input[name="password"]', f"{account_monitor.password}\n")
->>>>>>> ae55f802
 
         # Wait for the necessary information to be set
         self._wait_for_attribute(driver, "headers_set")
@@ -212,11 +203,7 @@
         driver.type('input[name="recordLocator"]', f"{MOCK_LOCATOR}")
         driver.type('input[name="firstName"]', f"{MOCK_FIRST_NAME}")
         driver.type('input[name="lastName"]', f"{MOCK_LAST_NAME}")
-<<<<<<< HEAD
         driver.click('//button[normalize-space(text())="Retrieve reservation"]')
-=======
-        driver.click("button[type='submit']")
->>>>>>> ae55f802
         driver.click_if_visible(".button-popup.confirm-button")
         self._take_debug_screenshot(driver, "after_form_submission.png")
 
