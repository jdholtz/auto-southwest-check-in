--- conflicted
+++ resolved
@@ -54,14 +54,11 @@
         self.checkin_scheduler = checkin_scheduler
         self.headers_set = False
         self.debug_screenshots = self._should_take_screenshots()
-<<<<<<< HEAD
+        self.display = None
         self.headers_listener_enabled = True
         self.cached_headers_path = os.path.join(os.getcwd(), "cached_headers.json")
         self.cache_duration = timedelta(minutes=30)  # Duration to keep headers cached
         self.cached_data = self._cached_headers_manager()
-=======
-        self.display = None
->>>>>>> f008ace1
 
         # For account login
         self.login_request_id = None
@@ -244,12 +241,8 @@
 
         # Handle login errors
         if self.login_status_code != 200:
-<<<<<<< HEAD
             self._cached_headers_manager(login_failed=True)
-            driver.quit()
-=======
             self._quit_driver(driver)
->>>>>>> f008ace1
             error = self._handle_login_error(login_response)
             raise error
 
