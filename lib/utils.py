--- conflicted
+++ resolved
@@ -57,7 +57,6 @@
     url = BASE_URL + site
 
     attempts = 0
-<<<<<<< HEAD
     session = requests.Session()
     try:
         while attempts < max_attempts:
@@ -97,45 +96,6 @@
         raise RequestError(error_msg, response_body)
     finally:
         session.close()
-=======
-    while attempts < max_attempts:
-        attempts += 1
-        if method == "POST":
-            response = requests.post(url, headers=headers, json=info)
-        else:
-            response = requests.get(url, headers=headers, params=info)
-
-        if response.status_code == 200:
-            logger.debug("Successfully made request after %d attempts", attempts)
-            return response.json()
-
-        # Request did not succeed
-        response_body = response.content.decode()
-        error_msg = response.reason + " " + str(response.status_code)
-        error = RequestError(error_msg, response_body)
-
-        try:
-            _handle_southwest_error_code(error)
-        except (RequestError, AirportCheckInError) as err:
-            # Stop requesting after one attempt for special codes, as the requests won't succeed
-            error = err
-            break
-
-        if random_sleep:
-            sleep_time = random_sleep_duration(1, 3)
-        else:
-            sleep_time = 0.5
-
-        logger.debug(
-            f"Request error on attempt {attempts}: {error_msg}. Sleeping for {sleep_time:.2f} "
-            "seconds until next attempt"
-        )
-        time.sleep(sleep_time)
-
-    logger.debug("Failed to make request after %d attempts: %s", attempts, error_msg)
-    logger.debug("Response body: %s", response_body)
-    raise error
->>>>>>> f782b6bf
 
 
 def get_current_time() -> datetime:
