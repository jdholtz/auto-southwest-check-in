--- conflicted
+++ resolved
@@ -1,12 +1,7 @@
 apprise==1.9.4
 ntplib==0.4.0
 requests==2.32.5
-<<<<<<< HEAD
-Faker==36.1.1
-seleniumbase==4.41.2
-=======
 Faker==37.6.0
 seleniumbase==4.41.4
->>>>>>> 835177d1
 # Only needed for Windows systems, as they don't have an IANA database by default
 tzdata>=2025.2; platform_system == "Windows"