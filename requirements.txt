apprise==1.9.0
ntplib==0.4.0
pytz==2024.1  # Remove when this script only supports Python 3.9+
requests==2.31.0
<<<<<<< HEAD
seleniumbase==4.31.1
=======
seleniumbase==4.31.2
>>>>>>> 3fd18b57
<|MERGE_RESOLUTION|>--- conflicted
+++ resolved
@@ -2,8 +2,4 @@
 ntplib==0.4.0
 pytz==2024.1  # Remove when this script only supports Python 3.9+
 requests==2.31.0
-<<<<<<< HEAD
-seleniumbase==4.31.1
-=======
-seleniumbase==4.31.2
->>>>>>> 3fd18b57
+seleniumbase==4.31.2